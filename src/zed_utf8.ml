(*
 * zed_utf8.ml
 * -----------
 * Copyright : (c) 2011, Jeremie Dimino <jeremie@dimino.org>
 * Licence   : BSD3
 *
 * This file is a part of Zed, an editor engine.
 *)

type t = string
exception Invalid of string * string
exception Out_of_bounds

let fail str pos msg = raise (Invalid(Printf.sprintf "at position %d: %s" pos msg, str))

let byte str i = Char.code (String.unsafe_get str i)
let set_byte str i n = Bytes.unsafe_set str i (Char.unsafe_chr n)

(* +-----------------------------------------------------------------+
   | Validation                                                      |
   +-----------------------------------------------------------------+ *)

type check_result =
  | Correct of int
  | Message of string

let next_error s i =
  let len = String.length s in
  let rec main i ulen =
    if i = len then
      (i, ulen, "")
    else
      let ch = String.unsafe_get s i in
      match ch with
        | '\x00' .. '\x7f' ->
            main (i + 1) (ulen + 1)
        | '\xc0' .. '\xdf' ->
            if i + 1 >= len then
              (i, ulen, "premature end of UTF8 sequence")
            else begin
              let byte1 = Char.code (String.unsafe_get s (i + 1)) in
              if byte1 land 0xc0 != 0x80 then
                (i, ulen, "malformed UTF8 sequence")
              else if ((Char.code ch land 0x1f) lsl 6) lor (byte1 land 0x3f) < 0x80 then
                (i, ulen, "overlong UTF8 sequence")
              else
                main (i + 2) (ulen + 1)
            end
        | '\xe0' .. '\xef' ->
            if i + 2 >= len then
              (i, ulen, "premature end of UTF8 sequence")
            else begin
              let byte1 = Char.code (String.unsafe_get s (i + 1))
              and byte2 = Char.code (String.unsafe_get s (i + 2)) in
              if byte1 land 0xc0 != 0x80 then
                (i, ulen, "malformed UTF8 sequence")
              else if byte2 land 0xc0 != 0x80 then
                (i, ulen, "malformed UTF8 sequence")
              else if ((Char.code ch land 0x0f) lsl 12) lor ((byte1 land 0x3f) lsl 6) lor (byte2 land 0x3f) < 0x800 then
                (i, ulen, "overlong UTF8 sequence")
              else
                main (i + 3) (ulen + 1)
            end
        | '\xf0' .. '\xf7' ->
            if i + 3 >= len then
              (i, ulen, "premature end of UTF8 sequence")
            else begin
              let byte1 = Char.code (String.unsafe_get s (i + 1))
              and byte2 = Char.code (String.unsafe_get s (i + 2))
              and byte3 = Char.code (String.unsafe_get s (i + 3)) in
              if byte1 land 0xc0 != 0x80 then
                (i, ulen, "malformed UTF8 sequence")
              else if byte2 land 0xc0 != 0x80 then
                (i, ulen, "malformed UTF8 sequence")
              else if byte3 land 0xc0 != 0x80 then
                (i, ulen, "malformed UTF8 sequence")
              else if ((Char.code ch land 0x07) lsl 18) lor ((byte1 land 0x3f) lsl 12) lor ((byte2 land 0x3f) lsl 6) lor (byte3 land 0x3f) < 0x10000 then
                (i, ulen, "overlong UTF8 sequence")
              else
                main (i + 4) (ulen + 1)
            end
        | _ ->
            (i, ulen, "invalid start of UTF8 sequence")
  in
  main i 0

let check str =
  let ofs, len, msg = next_error str 0 in
  if ofs = String.length str then
    Correct len
  else
    Message (Printf.sprintf "at position %d: %s" ofs msg)

let validate str =
  let ofs, len, msg = next_error str 0 in
  if ofs = String.length str then
    len
  else
    fail str ofs msg

(* +-----------------------------------------------------------------+
   | Unsafe UTF-8 manipulation                                       |
   +-----------------------------------------------------------------+ *)

let unsafe_next str ofs =
  match String.unsafe_get str ofs with
    | '\x00' .. '\x7f' ->
        ofs + 1
    | '\xc0' .. '\xdf' ->
        if ofs + 2 > String.length str then
          fail str ofs "unterminated UTF-8 sequence"
        else
          ofs + 2
    | '\xe0' .. '\xef' ->
        if ofs + 3 > String.length str then
          fail str ofs "unterminated UTF-8 sequence"
        else
          ofs + 3
    | '\xf0' .. '\xf7' ->
        if ofs + 4 > String.length str then
          fail str ofs "unterminated UTF-8 sequence"
        else
          ofs + 4
    | _ ->
        fail str ofs "invalid start of UTF-8 sequence"

let unsafe_prev str ofs =
  match String.unsafe_get str (ofs - 1) with
    | '\x00' .. '\x7f' ->
        ofs - 1
    | '\x80' .. '\xbf' ->
        if ofs >= 2 then
          match String.unsafe_get str (ofs - 2) with
            | '\xc0' .. '\xdf' ->
                ofs - 2
            | '\x80' .. '\xbf' ->
                if ofs >= 3 then
                  match String.unsafe_get str (ofs - 3) with
                    | '\xe0' .. '\xef' ->
                        ofs - 3
                    | '\x80' .. '\xbf' ->
                        if ofs >= 4 then
                          match String.unsafe_get str (ofs - 4) with
                            | '\xf0' .. '\xf7' ->
                                ofs - 4
                            | _ ->
                                fail str (ofs - 4) "invalid start of UTF-8 sequence"
                        else
                          fail str (ofs - 3) "invalid start of UTF-8 string"
                    | _ ->
                        fail str (ofs - 3) "invalid middle of UTF-8 sequence"
                else
                  fail str (ofs - 2) "invaild start of UTF-8 string"
            | _ ->
                fail str (ofs - 2) "invalid middle of UTF-8 sequence"
        else
          fail str (ofs - 1) "invalid start of UTF-8 string"
    | _ ->
        fail str (ofs - 1) "invalid end of UTF-8 sequence"

let unsafe_extract str ofs =
  let ch = String.unsafe_get str ofs in
  match ch with
    | '\x00' .. '\x7f' ->
        Uchar.of_char ch
    | '\xc0' .. '\xdf' ->
        if ofs + 2 > String.length str then
          fail str ofs "unterminated UTF-8 sequence"
        else
          Uchar.of_int (((Char.code ch land 0x1f) lsl 6) lor (byte str (ofs + 1) land 0x3f))
    | '\xe0' .. '\xef' ->
        if ofs + 3 > String.length str then
          fail str ofs "unterminated UTF-8 sequence"
        else
          Uchar.of_int (((Char.code ch land 0x0f) lsl 12) lor ((byte str (ofs + 1) land 0x3f) lsl 6) lor (byte str (ofs + 2) land 0x3f))
    | '\xf0' .. '\xf7' ->
        if ofs + 4 > String.length str then
          fail str ofs "unterminated UTF-8 sequence"
        else
          Uchar.of_int (((Char.code ch land 0x07) lsl 18) lor ((byte str (ofs + 1) land 0x3f) lsl 12) lor ((byte str (ofs + 2) land 0x3f) lsl 6) lor (byte str (ofs + 3) land 0x3f))
    | _ ->
        fail str ofs "invalid start of UTF-8 sequence"

let unsafe_extract_next str ofs =
  let ch = String.unsafe_get str ofs in
  match ch with
    | '\x00' .. '\x7f' ->
        (Uchar.of_char ch, ofs + 1)
    | '\xc0' .. '\xdf' ->
        if ofs + 2 > String.length str then
          fail str ofs "unterminated UTF-8 sequence"
        else
          (Uchar.of_int (((Char.code ch land 0x1f) lsl 6) lor (byte str (ofs + 1) land 0x3f)), ofs + 2)
    | '\xe0' .. '\xef' ->
        if ofs + 3 > String.length str then
          fail str ofs "unterminated UTF-8 sequence"
        else
          (Uchar.of_int (((Char.code ch land 0x0f) lsl 12) lor ((byte str (ofs + 1) land 0x3f) lsl 6) lor (byte str (ofs + 2) land 0x3f)), ofs + 3)
    | '\xf0' .. '\xf7' ->
        if ofs + 4 > String.length str then
          fail str ofs "unterminated UTF-8 sequence"
        else
          (Uchar.of_int (((Char.code ch land 0x07) lsl 18) lor ((byte str (ofs + 1) land 0x3f) lsl 12) lor ((byte str (ofs + 2) land 0x3f) lsl 6) lor (byte str (ofs + 3) land 0x3f)), ofs + 4)
    | _ ->
        fail str ofs "invalid start of UTF-8 sequence"

let unsafe_extract_prev str ofs =
  let ch1 = String.unsafe_get str (ofs - 1) in
  match ch1 with
    | '\x00' .. '\x7f' ->
        (Uchar.of_char ch1, ofs - 1)
    | '\x80' .. '\xbf' ->
        if ofs >= 2 then
          let ch2 = String.unsafe_get str (ofs - 2) in
          match ch2 with
            | '\xc0' .. '\xdf' ->
                (Uchar.of_int (((Char.code ch2 land 0x1f) lsl 6) lor (Char.code ch1 land 0x3f)), ofs - 2)
            | '\x80' .. '\xbf' ->
                if ofs >= 3 then
                  let ch3 = String.unsafe_get str (ofs - 3) in
                  match ch3 with
                    | '\xe0' .. '\xef' ->
                        (Uchar.of_int (((Char.code ch3 land 0x0f) lsl 12) lor ((Char.code ch2 land 0x3f) lsl 6) lor (Char.code ch1 land 0x3f)), ofs - 3)
                    | '\x80' .. '\xbf' ->
                        if ofs >= 4 then
                          let ch4 = String.unsafe_get str (ofs - 4) in
                          match ch4 with
                            | '\xf0' .. '\xf7' ->
<<<<<<< HEAD
                                (UChar.of_int (((Char.code ch4 land 0x07) lsl 18) lor ((Char.code ch3 land 0x3f) lsl 12) lor ((Char.code ch2 land 0x3f) lsl 6) lor (Char.code ch1 land 0x3f)), ofs - 4)
=======
                                (Uchar.of_int (((Char.code ch4 land 0x07) lsl 18) lor ((Char.code ch3 land 0x3f) lsl 12) lor ((Char.code ch2 land 0x3f) lsl 6) lor (Char.code ch1 land 0x3f)), ofs + 4)
>>>>>>> d77c238a
                            | _ ->
                                fail str (ofs - 4) "invalid start of UTF-8 sequence"
                        else
                          fail str (ofs - 3) "invalid start of UTF-8 string"
                    | _ ->
                        fail str (ofs - 3) "invalid middle of UTF-8 sequence"
                else
                  fail str (ofs - 2) "invaild start of UTF-8 string"
            | _ ->
                fail str (ofs - 2) "invalid middle of UTF-8 sequence"
        else
          fail str (ofs - 1) "invalid start of UTF-8 string"
    | _ ->
        fail str (ofs - 1) "invalid end of UTF-8 sequence"

let rec move_l str ofs len =
  if len = 0 then
    ofs
  else if ofs = String.length str then
    raise Out_of_bounds
  else
    move_l str (unsafe_next str ofs) (len - 1)

let unsafe_sub str ofs len =
  let res = Bytes.create len in
  String.unsafe_blit str ofs res 0 len;
  Bytes.unsafe_to_string res

(* +-----------------------------------------------------------------+
   | Construction                                                    |
   +-----------------------------------------------------------------+ *)

let singleton char =
  let code = Uchar.to_int char in
  Bytes.unsafe_to_string @@
  if code < 0x80 then begin
    let s = Bytes.create 1 in
    set_byte s 0 code;
    s
  end else if code <= 0x800 then begin
    let s = Bytes.create 2 in
    set_byte s 0 ((code lsr 6) lor 0xc0);
    set_byte s 1 ((code land 0x3f) lor 0x80);
    s
  end else if code <= 0x10000 then begin
    let s = Bytes.create 3 in
    set_byte s 0 ((code lsr 12) lor 0xe0);
    set_byte s 1 (((code lsr 6) land 0x3f) lor 0x80);
    set_byte s 2 ((code land 0x3f) lor 0x80);
    s
  end else if code <= 0x10ffff then begin
    let s = Bytes.create 4 in
    set_byte s 0 ((code lsr 18) lor 0xf0);
    set_byte s 1 (((code lsr 12) land 0x3f) lor 0x80);
    set_byte s 2 (((code lsr 6) land 0x3f) lor 0x80);
    set_byte s 3 ((code land 0x3f) lor 0x80);
    s
  end else
    (* Camomile allow characters with code-point greater than
       0x10ffff *)
    invalid_arg "Zed_utf8.singleton"

let make n code =
  let str = singleton code in
  let len = String.length str in
  let res = Bytes.create (n * len) in
  let ofs = ref 0 in
  for _ = 1 to n do
    String.unsafe_blit str 0 res !ofs len;
    ofs := !ofs + len
  done;
  Bytes.unsafe_to_string res

let init n f =
  let buf = Buffer.create n in
  for i = 0 to n - 1 do
    Buffer.add_string buf (singleton (f i))
  done;
  Buffer.contents buf

let rev_init n f =
  let buf = Buffer.create n in
  for i = n - 1 downto 0 do
    Buffer.add_string buf (singleton (f i))
  done;
  Buffer.contents buf

(* +-----------------------------------------------------------------+
   | Informations                                                    |
   +-----------------------------------------------------------------+ *)

let rec length_rec str ofs len =
  if ofs = String.length str then
    len
  else
    length_rec str (unsafe_next str ofs) (len + 1)

let length str =
  length_rec str 0 0

(* +-----------------------------------------------------------------+
   | Comparison                                                      |
   +-----------------------------------------------------------------+ *)

let rec compare_rec str1 ofs1 str2 ofs2 =
  if ofs1 = String.length str1 then
    if ofs2 = String.length str2 then
      0
    else
      -1
  else if ofs2 = String.length str2 then
    1
  else
    let code1, ofs1 = unsafe_extract_next str1 ofs1
    and code2, ofs2 = unsafe_extract_next str2 ofs2 in
    let d = Uchar.to_int code1 - Uchar.to_int code2 in
    if d <> 0 then
      d
    else
      compare_rec str1 ofs1 str2 ofs2

let compare str1 str2 =
  compare_rec str1 0 str2 0

(* +-----------------------------------------------------------------+
   | Random access                                                   |
   +-----------------------------------------------------------------+ *)

let get str idx =
  if idx < 0 then
    raise Out_of_bounds
  else
    unsafe_extract str (move_l str 0 idx)

(* +-----------------------------------------------------------------+
   | Manipulation                                                    |
   +-----------------------------------------------------------------+ *)

let sub str idx len =
  if idx < 0 || len < 0 then
    raise Out_of_bounds
  else
    let ofs1 = move_l str 0 idx in
    let ofs2 = move_l str ofs1 len in
    unsafe_sub str ofs1 (ofs2 - ofs1)

let break str idx =
  if idx < 0 then
    raise Out_of_bounds
  else
    let ofs = move_l str 0 idx in
    (unsafe_sub str 0 ofs, unsafe_sub str ofs (String.length str - ofs))

let before str idx =
  if idx < 0 then
    raise Out_of_bounds
  else
    let ofs = move_l str 0 idx in
    unsafe_sub str 0 ofs

let after str idx =
  if idx < 0 then
    raise Out_of_bounds
  else
    let ofs = move_l str 0 idx in
    unsafe_sub str ofs (String.length str - ofs)

let concat3 a b c =
  let lena = String.length a
  and lenb = String.length b
  and lenc = String.length c in
  let res = Bytes.create (lena + lenb + lenc) in
  String.unsafe_blit a 0 res 0 lena;
  String.unsafe_blit b 0 res lena lenb;
  String.unsafe_blit c 0 res (lena + lenb) lenc;
  Bytes.unsafe_to_string res

let insert str idx sub =
  let a, b = break str idx in
  concat3 a sub b

let remove str idx len =
  if idx < 0 || len < 0 then
    raise Out_of_bounds
  else
    let ofs1 = move_l str 0 idx in
    let ofs2 = move_l str ofs1 len in
    unsafe_sub str 0 ofs1 ^ unsafe_sub str ofs2 (String.length str - ofs2)

let replace str idx len repl =
  if idx < 0 || len < 0 then
    raise Out_of_bounds
  else
    let ofs1 = move_l str 0 idx in
    let ofs2 = move_l str ofs1 len in
    concat3 (unsafe_sub str 0 ofs1) repl (unsafe_sub str ofs2 (String.length str - ofs2))

(* +-----------------------------------------------------------------+
   | Exploding and imploding                                         |
   +-----------------------------------------------------------------+ *)

let rec rev_rec (res : Bytes.t) str ofs_src ofs_dst =
  if ofs_src = String.length str then
    Bytes.unsafe_to_string res
  else begin
    let ofs_src' = unsafe_next str ofs_src in
    let len = ofs_src' - ofs_src in
    let ofs_dst = ofs_dst - len in
    String.unsafe_blit str ofs_src res ofs_dst len;
    rev_rec res str ofs_src' ofs_dst
  end

let rev str =
  let len = String.length str in
  rev_rec (Bytes.create len) str 0 len

let concat sep l =
  match l with
    | [] ->
        ""
    | x :: l ->
        let sep_len = String.length sep in
        let len = List.fold_left (fun len str -> len + sep_len + String.length str) (String.length x) l in
        let res = Bytes.create len in
        String.unsafe_blit x 0 res 0 (String.length x);
        ignore
          (List.fold_left
             (fun ofs str ->
                String.unsafe_blit sep 0 res ofs sep_len;
                let ofs = ofs + sep_len in
                let len = String.length str in
                String.unsafe_blit str 0 res ofs len;
                ofs + len)
             (String.length x) l);
        Bytes.unsafe_to_string res

let rev_concat sep l =
  match l with
    | [] ->
        ""
    | x :: l ->
        let sep_len = String.length sep in
        let len = List.fold_left (fun len str -> len + sep_len + String.length str) (String.length x) l in
        let res = Bytes.create len in
        let ofs = len - String.length x in
        String.unsafe_blit x 0 res ofs (String.length x);
        ignore
          (List.fold_left
             (fun ofs str ->
                let ofs = ofs - sep_len in
                String.unsafe_blit sep 0 res ofs sep_len;
                let len = String.length str in
                let ofs = ofs - len in
                String.unsafe_blit str 0 res ofs len;
                ofs)
             ofs l);
        Bytes.unsafe_to_string res

let rec explode_rec str ofs acc =
  if ofs = 0 then
    acc
  else
    let x, ofs = unsafe_extract_prev str ofs in
    explode_rec str ofs (x :: acc)

let explode str =
  explode_rec str (String.length str) []

let rec rev_explode_rec str ofs acc =
  if ofs = String.length str then
    acc
  else
    let x, ofs = unsafe_extract_next str ofs in
    rev_explode_rec str ofs (x :: acc)

let rev_explode str =
  rev_explode_rec str 0 []

let implode l =
  let l = List.map singleton l in
  let len = List.fold_left (fun len str -> len + String.length str) 0 l in
  let res = Bytes.create len in
  ignore
    (List.fold_left
       (fun ofs str ->
          let len = String.length str in
          String.unsafe_blit str 0 res ofs len;
          ofs + len)
       0 l);
  Bytes.unsafe_to_string res

let rev_implode l =
  let l = List.map singleton l in
  let len = List.fold_left (fun len str -> len + String.length str) 0 l in
  let res = Bytes.create len in
  ignore
    (List.fold_left
       (fun ofs str ->
          let len = String.length str in
          let ofs = ofs - len in
          String.unsafe_blit str 0 res ofs len;
          ofs)
       len l);
  Bytes.unsafe_to_string res

(* +-----------------------------------------------------------------+
   | Text transversal                                                |
   +-----------------------------------------------------------------+ *)

let rec iter_rec f str ofs =
  if ofs = String.length str then
    ()
  else begin
    let chr, ofs = unsafe_extract_next str ofs in
    f chr;
    iter_rec f str ofs
  end

let iter f str =
  iter_rec f str 0

let rec rev_iter_rec f str ofs =
  if ofs = 0 then
    ()
  else begin
    let chr, ofs = unsafe_extract_prev str ofs in
    f chr;
    rev_iter_rec f str ofs
  end

let rev_iter f str =
  rev_iter_rec f str (String.length str)

let rec fold_rec f str ofs acc =
  if ofs = String.length str then
    acc
  else begin
    let chr, ofs = unsafe_extract_next str ofs in
    fold_rec f str ofs (f chr acc)
  end

let fold f str acc =
  fold_rec f str 0 acc

let rec rev_fold_rec f str ofs acc =
  if ofs = 0 then
    acc
  else begin
    let chr, ofs = unsafe_extract_prev str ofs in
    rev_fold_rec f str ofs (f chr acc)
  end

let rev_fold f str acc =
  rev_fold_rec f str (String.length str) acc

let rec map_rec buf f str ofs =
  if ofs = String.length str then
    Buffer.contents buf
  else begin
    let chr, ofs = unsafe_extract_next str ofs in
    Buffer.add_string buf (singleton (f chr));
    map_rec buf f str ofs
  end

let map f str =
  map_rec (Buffer.create (String.length str)) f str 0

let rec map_concat_rec buf f str ofs =
  if ofs = String.length str then
    Buffer.contents buf
  else begin
    let chr, ofs = unsafe_extract_next str ofs in
    Buffer.add_string buf (f chr);
    map_concat_rec buf f str ofs
  end

let map_concat f str =
  map_concat_rec (Buffer.create (String.length str)) f str 0

let rec rev_map_rec buf f str ofs =
  if ofs = 0 then
    Buffer.contents buf
  else begin
    let chr, ofs = unsafe_extract_prev str ofs in
    Buffer.add_string buf (singleton (f chr));
    rev_map_rec buf f str ofs
  end

let rev_map f str =
  rev_map_rec (Buffer.create (String.length str)) f str (String.length str)

let rec rev_map_concat_rec buf f str ofs =
  if ofs = 0 then
    Buffer.contents buf
  else begin
    let chr, ofs = unsafe_extract_prev str ofs in
    Buffer.add_string buf (f chr);
    rev_map_concat_rec buf f str ofs
  end

let rev_map_concat f str =
  rev_map_concat_rec (Buffer.create (String.length str)) f str (String.length str)

let rec filter_rec buf f str ofs =
  if ofs = String.length str then
    Buffer.contents buf
  else begin
    let chr, ofs = unsafe_extract_next str ofs in
    if f chr then
      Buffer.add_string buf (singleton chr);
    filter_rec buf f str ofs
  end

let filter f str =
  filter_rec (Buffer.create (String.length str)) f str 0

let rec rev_filter_rec buf f str ofs =
  if ofs = 0 then
    Buffer.contents buf
  else begin
    let chr, ofs = unsafe_extract_prev str ofs in
    if f chr then
      Buffer.add_string buf (singleton chr);
    rev_filter_rec buf f str ofs
  end

let rev_filter f str =
  rev_filter_rec (Buffer.create (String.length str)) f str (String.length str)

let rec filter_map_rec buf f str ofs =
  if ofs = String.length str then
    Buffer.contents buf
  else begin
    let chr, ofs = unsafe_extract_next str ofs in
    (match f chr with
       | Some chr ->
           Buffer.add_string buf (singleton chr)
       | None ->
           ());
    filter_map_rec buf f str ofs
  end

let filter_map f str =
  filter_map_rec (Buffer.create (String.length str)) f str 0

let rec filter_map_concat_rec buf f str ofs =
  if ofs = String.length str then
    Buffer.contents buf
  else begin
    let chr, ofs = unsafe_extract_next str ofs in
    (match f chr with
       | Some txt ->
           Buffer.add_string buf txt
       | None ->
           ());
    filter_map_concat_rec buf f str ofs
  end

let filter_map_concat f str =
  filter_map_concat_rec (Buffer.create (String.length str)) f str 0

let rec rev_filter_map_rec buf f str ofs =
  if ofs = 0 then
    Buffer.contents buf
  else begin
    let chr, ofs = unsafe_extract_prev str ofs in
    (match f chr with
       | Some chr ->
           Buffer.add_string buf (singleton chr)
       | None ->
           ());
    rev_filter_map_rec buf f str ofs
  end

let rev_filter_map f str =
  rev_filter_map_rec (Buffer.create (String.length str)) f str (String.length str)

let rec rev_filter_map_concat_rec buf f str ofs =
  if ofs = 0 then
    Buffer.contents buf
  else begin
    let chr, ofs = unsafe_extract_prev str ofs in
    (match f chr with
       | Some txt ->
           Buffer.add_string buf txt
       | None ->
           ());
    rev_filter_map_concat_rec buf f str ofs
  end

let rev_filter_map_concat f str =
  rev_filter_map_concat_rec (Buffer.create (String.length str)) f str (String.length str)

(* +-----------------------------------------------------------------+
   | Scanning                                                        |
   +-----------------------------------------------------------------+ *)

let rec for_all_rec f str ofs =
  if ofs = String.length str then
    true
  else
    let chr, ofs = unsafe_extract_next str ofs in
    f chr && for_all_rec f str ofs

let for_all f str =
  for_all_rec f str 0

let rec exists_rec f str ofs =
  if ofs = String.length str then
    false
  else
    let chr, ofs = unsafe_extract_next str ofs in
    f chr || exists_rec f str ofs

let exists f str =
  exists_rec f str 0

let rec count_rec f str ofs n =
  if ofs = String.length str then
    n
  else
    let chr, ofs = unsafe_extract_next str ofs in
    count_rec f str ofs (if f chr then n + 1 else n)

let count f str =
  count_rec f str 0 0

(* +-----------------------------------------------------------------+
   | Tests                                                           |
   +-----------------------------------------------------------------+ *)

let rec unsafe_sub_equal str ofs sub ofs_sub =
  if ofs_sub = String.length sub then
    true
  else
    (String.unsafe_get str ofs = String.unsafe_get sub ofs_sub)
    && unsafe_sub_equal str (ofs + 1) sub (ofs_sub + 1)

let rec contains_rec str sub ofs =
  if ofs + String.length sub > String.length str then
    false
  else
    unsafe_sub_equal str ofs sub 0 || contains_rec str sub (unsafe_next str ofs)

let contains str sub =
  contains_rec str sub 0

let starts_with str prefix =
  if String.length prefix > String.length str then
    false
  else
    unsafe_sub_equal str 0 prefix 0

let ends_with str suffix =
  let ofs = String.length str - String.length suffix in
  if ofs < 0 then
    false
  else
    unsafe_sub_equal str ofs suffix 0

(* +-----------------------------------------------------------------+
   | Stripping                                                       |
   +-----------------------------------------------------------------+ *)

let rec lfind predicate str ofs =
  if ofs = String.length str then
    ofs
  else
    let chr, ofs' = unsafe_extract_next str ofs in
    if predicate chr then
      lfind predicate str ofs'
    else
      ofs

let rec rfind predicate str ofs =
  if ofs = 0 then
    0
  else
    let chr, ofs' = unsafe_extract_prev str ofs in
    if predicate chr then
      rfind predicate str ofs'
    else
      ofs

let strip ?(predicate=Uucp.White.is_white_space) str =
  let lofs = lfind predicate str 0 and rofs = rfind predicate str (String.length str) in
  if lofs < rofs then
    unsafe_sub str lofs (rofs - lofs)
  else
    ""

let lstrip ?(predicate=Uucp.White.is_white_space) str =
  let lofs = lfind predicate str 0 in
  unsafe_sub str lofs (String.length str - lofs)

let rstrip ?(predicate=Uucp.White.is_white_space) str =
  let rofs = rfind predicate str (String.length str) in
  unsafe_sub str 0 rofs

let lchop = function
  | "" ->
      ""
  | str ->
      let ofs = unsafe_next str 0 in
      unsafe_sub str ofs (String.length str - ofs)

let rchop = function
  | "" ->
      ""
  | str ->
      let ofs = unsafe_prev str (String.length str) in
      unsafe_sub str 0 ofs

(* +-----------------------------------------------------------------+
   | Buffers                                                         |
   +-----------------------------------------------------------------+ *)

let add buf char =
  let code = Uchar.to_int char in
  if code < 0x80 then
    Buffer.add_char buf (Char.unsafe_chr code)
  else if code <= 0x800 then begin
    Buffer.add_char buf (Char.unsafe_chr ((code lsr 6) lor 0xc0));
    Buffer.add_char buf (Char.unsafe_chr ((code land 0x3f) lor 0x80))
  end else if code <= 0x10000 then begin
    Buffer.add_char buf (Char.unsafe_chr ((code lsr 12) lor 0xe0));
    Buffer.add_char buf (Char.unsafe_chr (((code lsr 6) land 0x3f) lor 0x80));
    Buffer.add_char buf (Char.unsafe_chr ((code land 0x3f) lor 0x80))
  end else if code <= 0x10ffff then begin
    Buffer.add_char buf (Char.unsafe_chr ((code lsr 18) lor 0xf0));
    Buffer.add_char buf (Char.unsafe_chr (((code lsr 12) land 0x3f) lor 0x80));
    Buffer.add_char buf (Char.unsafe_chr (((code lsr 6) land 0x3f) lor 0x80));
    Buffer.add_char buf (Char.unsafe_chr ((code land 0x3f) lor 0x80))
  end else
    invalid_arg "Zed_utf8.add"

(* +-----------------------------------------------------------------+
   | Offset API                                                      |
   +-----------------------------------------------------------------+ *)

let extract str ofs =
  if ofs < 0 || ofs >= String.length str then
    raise Out_of_bounds
  else
    unsafe_extract str ofs

let next str ofs =
  if ofs < 0 || ofs >= String.length str then
    raise Out_of_bounds
  else
    unsafe_next str ofs

let extract_next str ofs =
  if ofs < 0 || ofs >= String.length str then
    raise Out_of_bounds
  else
    unsafe_extract_next str ofs

let prev str ofs =
  if ofs <= 0 || ofs > String.length str then
    raise Out_of_bounds
  else
    unsafe_prev str ofs

let extract_prev str ofs =
  if ofs <= 0 || ofs > String.length str then
    raise Out_of_bounds
  else
    unsafe_extract_prev str ofs

(* +-----------------------------------------------------------------+
   | Escaping                                                        |
   +-----------------------------------------------------------------+ *)

let escaped_char ch =
  match Uchar.to_int ch with
    | 7 ->
        "\\a"
    | 8 ->
        "\\b"
    | 9 ->
        "\\t"
    | 10 ->
        "\\n"
    | 11 ->
        "\\v"
    | 12 ->
        "\\f"
    | 13 ->
        "\\r"
    | 27 ->
        "\\e"
    | 92 ->
        "\\\\"
    | code when code >= 32 && code <= 126 ->
        String.make 1 (Char.chr code)
    | _ when Uucp.Alpha.is_alphabetic ch ->
        singleton ch
    | code when code <= 127 ->
        Printf.sprintf "\\x%02x" code
    | code when code <= 0xffff ->
        Printf.sprintf "\\u%04x" code
    | code ->
        Printf.sprintf "\\U%06x" code

let add_escaped_char buf ch =
  match Uchar.to_int ch with
    | 7 ->
        Buffer.add_string buf "\\a"
    | 8 ->
        Buffer.add_string buf "\\b"
    | 9 ->
        Buffer.add_string buf "\\t"
    | 10 ->
        Buffer.add_string buf "\\n"
    | 11 ->
        Buffer.add_string buf "\\v"
    | 12 ->
        Buffer.add_string buf "\\f"
    | 13 ->
        Buffer.add_string buf "\\r"
    | 27 ->
        Buffer.add_string buf "\\e"
    | 92 ->
        Buffer.add_string buf "\\\\"
    | code when code >= 32 && code <= 126 ->
        Buffer.add_char buf (Char.chr code)
    | _ when Uucp.Alpha.is_alphabetic ch ->
        add buf ch
    | code when code <= 127 ->
        Printf.bprintf buf "\\x%02x" code
    | code when code <= 0xffff ->
        Printf.bprintf buf "\\u%04x" code
    | code ->
        Printf.bprintf buf "\\U%06x" code

let escaped str =
  let buf = Buffer.create (String.length str) in
  iter (add_escaped_char buf) str;
  Buffer.contents buf

let add_escaped buf str =
  iter (add_escaped_char buf) str

let add_escaped_string buf encoding str =
  let b = Buffer.create (String.length str) in
  let d = Uutf.decoder ~encoding (`String str) in
  let rec loop () =
    match Uutf.decode d with
    | `Uchar u -> ignore (Uutf.Buffer.add_utf_8 b u); loop ()
    | `End -> add_escaped buf (Buffer.contents b)
    | `Malformed _ ->
        String.iter
          (function
             | '\x20' .. '\x7e' as ch ->
                 Buffer.add_char buf ch
             | ch ->
                 Printf.bprintf buf "\\y%02x" (Char.code ch))
          str
    | `Await -> assert false
  in
  loop ()

let escaped_string enc str =
  let buf = Buffer.create (String.length str) in
  add_escaped_string buf enc str;
  Buffer.contents buf<|MERGE_RESOLUTION|>--- conflicted
+++ resolved
@@ -226,11 +226,7 @@
                           let ch4 = String.unsafe_get str (ofs - 4) in
                           match ch4 with
                             | '\xf0' .. '\xf7' ->
-<<<<<<< HEAD
                                 (UChar.of_int (((Char.code ch4 land 0x07) lsl 18) lor ((Char.code ch3 land 0x3f) lsl 12) lor ((Char.code ch2 land 0x3f) lsl 6) lor (Char.code ch1 land 0x3f)), ofs - 4)
-=======
-                                (Uchar.of_int (((Char.code ch4 land 0x07) lsl 18) lor ((Char.code ch3 land 0x3f) lsl 12) lor ((Char.code ch2 land 0x3f) lsl 6) lor (Char.code ch1 land 0x3f)), ofs + 4)
->>>>>>> d77c238a
                             | _ ->
                                 fail str (ofs - 4) "invalid start of UTF-8 sequence"
                         else
