(*
 * zed_rope.ml
 * -----------
 * Copyright : (c) 2011, Jeremie Dimino <jeremie@dimino.org>
 * Copyright : (c) 2019, ZAN DoYe <zandoye@gmail.com>
 * Licence   : BSD3
 *
 * This file is a part of Zed, an editor engine.
 *)

(* Maximum length of a leaf *)
let max_leaf_size= 256

exception Out_of_bounds

(* +-----------------------------------------------------------------+
   | Ropes representation                                            |
   +-----------------------------------------------------------------+ *)

type t=
  (* the size is the number of Uchar.t in the rope *)
  | Leaf of Zed_string.t * (int * int)
    (* [Leaf(str, (len, size))] *)
  | Node of int * (int * int) * t * (int * int) * t
    (* [Node(depth, (length_left, size_left), left, (length_right, size_right), right)] *)

type rope= t

let empty ()= Leaf (Zed_string.empty (), (0, 0))

(* +-----------------------------------------------------------------+
   | Basic operations                                                |
   +-----------------------------------------------------------------+ *)

let length= function
  | Leaf(_, (len, _)) -> len
  | Node(_, (len_l,_), _, (len_r,_), _) -> len_l + len_r

let size= function
  | Leaf(_, (_,size)) -> size
  | Node(_, (_,size_l), _, (_,size_r), _) -> size_l + size_r

let depth= function
  | Leaf _ -> 0
  | Node(d, _, _, _, _) -> d

let is_empty= function
  | Leaf(_, (0, 0)) -> true
  | _ -> false

let rec trim_hd t=
  match t with
  | Leaf (str, (l, _))->
    let hd, _= Zed_string.extract_next str 0 in
    let hd= hd
      |> Zed_char.to_utf8
      |> Zed_string.unsafe_of_utf8
    in
    let after= Zed_string.after str 1 in
    let size= Zed_string.size after in
    (Leaf (after, (l-1, size)), hd)
  | Node (d, (ll, _sl), l, (lr, sr), r)->
    let t, hd= trim_hd l in
    let size= size t in
    (Node (d, (ll-1, size), t, (lr, sr), r), hd)

let append_cm t cm=
  let size= Zed_string.size cm in
  let rec append_cm t=
    match t with
    | Leaf (str, (l, s))-> Leaf (Zed_string.append str cm, (l, s + size))
    | Node (d, (ll, sl), l, (lr, sr), r)->
      Node (d, (ll, sl), l, (lr, sr + size), append_cm r)
  in
  append_cm t

(* +-----------------------------------------------------------------+
   | Balancing                                                       |
   +-----------------------------------------------------------------+ *)

let rec make_fibo acc a b=
  let c= a + b in
  if c < b then
    (* overflow *)
    acc
  else
    make_fibo (c :: acc) b c

let fibo=
  let l= make_fibo [1; 1; 0] 1 1 in
  let n= List.length l in
  let fibo= Array.make n 0 in
  let rec loop i= function
    | [] ->
        fibo
    | x :: l ->
        fibo.(i) <- x;
        loop (i - 1) l
  in
  loop (n - 1) l

let max_depth= Array.length fibo

let unsafe_concat rope1 rope2=
  match rope1, rope2 with
    | Leaf(_, (0,_)), _ -> rope2
    | _, Leaf(_, (0,_)) -> rope1
    | _ -> Node(
      1 + max (depth rope1) (depth rope2),
      (length rope1, size rope1), rope1,
      (length rope2, size rope2), rope2)

let rec insert_to_forest forest acc idx=
  let acc= unsafe_concat forest.(idx) acc in
  if length acc < fibo.(idx + 1) then
    forest.(idx) <- acc
  else begin
    forest.(idx) <- empty ();
    insert_to_forest forest acc (idx + 1)
  end

let rec concat_forest_until forest acc idx rope=
  if length rope < fibo.(idx + 1) then
    insert_to_forest forest (unsafe_concat acc rope) idx
  else begin
    let acc= unsafe_concat forest.(idx) acc in
    forest.(idx) <- empty ();
    concat_forest_until forest acc (idx + 1) rope
  end

let rec balance_rec forest rope=
  match rope with
    | Leaf _ ->
        concat_forest_until forest (empty ()) 2 rope
    | Node(_depth, _len_l, rope_l, _len_r, rope_r) ->
        balance_rec forest rope_l;
        balance_rec forest rope_r

let rec concat_forest forest acc idx=
  if idx = max_depth then
    acc
  else
    concat_forest forest (unsafe_concat forest.(idx) acc) (idx + 1)

let balance rope=
  match length rope with
    | 0 | 1 ->
        rope
    | len when len >= fibo.(depth rope + 2) ->
        rope
    | _len ->
        let forest= Array.make max_depth (empty ()) in
        balance_rec forest rope;
        concat_forest forest (empty ()) 2


(* +-----------------------------------------------------------------+
   | Leaf operations                                               |
   +-----------------------------------------------------------------+ *)

let rec unsafe_get idx rope =
  match rope with
    | Leaf(text, _) ->
        Zed_string.get text idx
    | Node(_, (len_l,_), rope_l, _len_r, rope_r) ->
        if idx < len_l then
          unsafe_get idx rope_l
        else
          unsafe_get (idx - len_l) rope_r

let get rope idx =
  if idx < 0 || idx >= length rope then
    raise Out_of_bounds
  else
    unsafe_get idx rope

let rec unsafe_get_raw idx rope =
  match rope with
    | Leaf(text, _) ->
        Zed_string.get_raw text idx
    | Node(_, (_,size_l), rope_l, _len_r, rope_r) ->
        if idx < size_l then
          unsafe_get_raw idx rope_l
        else
          unsafe_get_raw (idx - size_l) rope_r

let get_raw rope idx =
  if idx < 0 || idx >= size rope then
    raise Out_of_bounds
  else
    unsafe_get_raw idx rope

let append rope1 rope2 =
  let len_12_comb=
    if length rope1 > 0 && length rope2 > 0 then
      Zed_char.is_combining_mark (Zed_char.core (get rope2 0))
    else
      false
  in
  let len12 l1 l2= if len_12_comb then l1 + l2 - 1 else l1 + l2 in
  match rope1, rope2 with
    | Leaf(_, (0,_)), _ ->
        rope2
    | _, Leaf(_, (0,_)) ->
        rope1
    | Leaf(text1, (len1, size1)), Leaf(text2, (len2, size2))
      when len12 len1 len2 <= max_leaf_size ->
        Leaf(Zed_string.append text1 text2, (len12 len1 len2, size1+size2))
    | Node(d, len_l, rope_l, _, Leaf(text1, (len1,size1))), Leaf(text2, (len2,size2))
      when len12 len1 len2 <= max_leaf_size ->
      let ls= len12 len1 len2, size1+size2 in
        Node(
          d,
          len_l,
          rope_l,
          ls,
          Leaf(Zed_string.append text1 text2, ls))
    | Leaf(text1, (len1,size1)), Node(d, _, Leaf(text2, (len2,size2)), len_r, rope_r)
      when len12 len1 len2 <= max_leaf_size ->
      let ls= len12 len1 len2, size1+size2 in
        Node(
          d,
          ls,
          Leaf(Zed_string.append text1 text2, ls),
          len_r,
          rope_r)
    | _ ->
      let rope1, rope2=
        if length rope1 > 0 && length rope2 > 0 then
          if Zed_char.is_combining_mark (Zed_char.core (get rope2 0)) then
            let r2, hd= trim_hd rope2 in
            let r1= append_cm rope1 hd in
            r1, r2
          else
            rope1, rope2
        else
          rope1, rope2
      in
      balance (Node(
        1 + max (depth rope1) (depth rope2),
        (length rope1, size rope1), rope1,
        (length rope2, size rope2), rope2))

let concat sep l =
  let rec loop acc = function
    | [] -> acc
    | x :: l -> loop (append (append acc sep) x) l
  in
  match l with
    | [] -> empty ()
    | x :: l -> loop x l

let rec unsafe_sub rope idx len =
  match rope with
    | Leaf(text, _) ->
      let str= Zed_string.sub ~pos:idx ~len text in
      let size= Zed_string.size str in
        Leaf(str, (len,size))
    | Node(_, (len_l,_), rope_l, (len_r,_), rope_r) ->
        if len = len_l + len_r then
          rope
        else if idx >= len_l then
          unsafe_sub rope_r (idx - len_l) len
        else if idx + len <= len_l then
          unsafe_sub rope_l idx len
        else
          append
            (unsafe_sub rope_l idx (len_l - idx))
            (unsafe_sub rope_r 0 (len - len_l + idx))

let sub rope idx len =
  if idx < 0 || len < 0 || idx + len > length rope then
    raise Out_of_bounds
  else
    unsafe_sub rope idx len

let make length char =
  if length < max_leaf_size then
    Leaf(Zed_string.make length char, (length, length))
  else begin
    let text = Zed_string.make max_leaf_size char in
    let chunk = Leaf(text, (max_leaf_size, max_leaf_size)) in
    let rec loop acc n =
      if n = 0 then
        acc
      else if n < max_leaf_size then
        let str= Zed_string.sub ~pos:0 ~len:n text in
        let size= Zed_string.size str in
        append acc (Leaf(str, (n, size)))
      else
        loop (append acc chunk) (n - max_leaf_size)
    in
    loop (empty ()) length
  end

let singleton ch =
  Leaf(Zed_string.make 1 ch, (1, 1))

let break rope pos =
  let len = length rope in
  if pos < 0 || pos > len then raise Out_of_bounds;
  (unsafe_sub rope 0 pos, unsafe_sub rope pos (len - pos))

let before rope pos =
  sub rope 0 pos

let after rope pos =
  sub rope pos (length rope - pos)

let insert rope pos sub =
  let before, after = break rope pos in
  append before (append sub after)

let remove rope pos len =
  append (sub rope 0 pos) (sub rope (pos + len) (length rope - pos - len))

let replace rope pos len repl =
  append (sub rope 0 pos) (append repl (sub rope (pos + len) (length rope - pos - len)))

let insert_uChar rope pos ch =
  if Uchar.to_int ch = 0 then
    rope
  else
    if Zed_char.is_combining_mark ch then
      if length rope = 0 then
        failwith "inserting an individual combining mark"
      else
        if pos = 0 then
          failwith "inserting an individual combining mark"
        else
          let pos= if pos > 0 then pos - 1 else pos in
          let glyph= get rope pos in
          if Zed_char.is_printable_core (Zed_char.core glyph) then
            let glyph= Zed_char.append glyph ch in
            replace rope pos 1 (Leaf (Zed_string.implode [glyph], (1, 1)))
          else
            failwith "inserting an individual combining mark"
    else
      let sub= Leaf (Zed_string.implode [Zed_char.unsafe_of_uChar ch], (1, 1)) in
      insert rope pos sub
<<<<<<< HEAD
=======
    else
      match Uucp.Break.tty_width_hint ch with
      | 0-> let pos= if pos > 0 then pos - 1 else pos in
        let glyph= get rope pos in
        let glyph= Zed_char.append glyph ch in
        replace rope pos 1 (Leaf (Zed_string.implode [glyph], (1, 1)))
      | _-> let sub= (Leaf (Zed_string.implode [Zed_char.unsafe_of_uChar ch], (1, 1))) in
        insert rope pos sub
>>>>>>> d77c238a

let lchop = function
  | Leaf(_, (0,_)) -> empty ()
  | rope -> sub rope 1 (length rope - 1)

let rchop = function
  | Leaf(_, (0,_)) -> empty ()
  | rope -> sub rope 0 (length rope - 1)

(* +-----------------------------------------------------------------+
   | Iterating, folding and mapping                                  |
   +-----------------------------------------------------------------+ *)

let rec iter f = function
  | Leaf(text, _) ->
      Zed_string.iter f text
  | Node(_, _, rope_l, _, rope_r) ->
      iter f rope_l;
      iter f rope_r

let rec rev_iter f = function
  | Leaf(text, _) ->
      Zed_string.rev_iter f text
  | Node(_, _, rope_l, _, rope_r) ->
      rev_iter f rope_r;
      rev_iter f rope_l

let rec fold f rope acc =
  match rope with
    | Leaf(text, _) ->
        Zed_string.fold f text acc
    | Node(_, _, rope_l, _, rope_r) ->
        fold f rope_r (fold f rope_l acc)

let rec rev_fold f rope acc =
  match rope with
    | Leaf(text, _) ->
        Zed_string.rev_fold f text acc
    | Node(_, _, rope_l, _, rope_r) ->
        rev_fold f rope_l (rev_fold f rope_r acc)

let rec map f = function
  | Leaf(txt, len) ->
      Leaf(Zed_string.map f txt, len)
  | Node(depth, length_l, rope_l, length_r, rope_r) ->
      let rope_l' = map f rope_l in
      let rope_r' = map f rope_r in
      Node(depth, length_l, rope_l', length_r, rope_r')

let rec rev_map f = function
  | Leaf(txt, len) ->
      Leaf(Zed_string.rev_map f txt, len)
  | Node(depth, length_l, rope_l, length_r, rope_r) ->
      let rope_l' = rev_map f rope_l in
      let rope_r' = rev_map f rope_r in
      Node(depth, length_r, rope_r', length_l, rope_l')

let rec iter_leaf f = function
  | Leaf(text, _) ->
      f text
  | Node(_, _, rope_l, _, rope_r) ->
      iter_leaf f rope_l;
      iter_leaf f rope_r

let rec rev_iter_leaf f = function
  | Leaf(text, _) ->
      f text
  | Node(_, _, rope_l, _, rope_r) ->
      rev_iter_leaf f rope_r;
      rev_iter_leaf f rope_l

let rec fold_leaf f rope acc =
  match rope with
    | Leaf(text, _) ->
        f text acc
    | Node(_, _, rope_l, _, rope_r) ->
        fold_leaf f rope_r (fold_leaf f rope_l acc)

let rec rev_fold_leaf f rope acc =
  match rope with
    | Leaf(text, _) ->
        f text acc
    | Node(_, _, rope_l, _, rope_r) ->
        rev_fold_leaf f rope_l (rev_fold_leaf f rope_r acc)

(* +-----------------------------------------------------------------+
   | Comparison                                                      |
   +-----------------------------------------------------------------+ *)

let rec cmp_loop str1 ofs1 str2 ofs2 rest1 rest2 =
  if ofs1 = Zed_string.bytes str1 then
    match rest1 with
      | [] ->
          if ofs2 = Zed_string.length str2 && rest2 = [] then
            0
          else
            -1
      | rope1 :: rest1 ->
          cmp_search1 rope1 str2 ofs2 rest1 rest2
  else if ofs2 = Zed_string.bytes str2 then
    match rest2 with
      | [] ->
          1
      | rope2 :: rest2 ->
          cmp_search2 rope2 str1 ofs1 rest1 rest2
  else
    let chr1, ofs1 = Zed_string.extract_next str1 ofs1
    and chr2, ofs2 = Zed_string.extract_next str2 ofs2 in
    let d = Zed_char.compare_raw chr1 chr2 in
    if d = 0 then
      cmp_loop str1 ofs1 str2 ofs2 rest1 rest2
    else
      d

and cmp_search1 rope1 str2 ofs2 rest1 rest2 =
  match rope1 with
    | Leaf(str1, _) ->
        cmp_loop str1 0 str2 ofs2 rest1 rest2
    | Node(_, _, rope1_l, _, rope1_r) ->
        cmp_search1 rope1_l str2 ofs2 (rope1_r :: rest1) rest2

and cmp_search2 rope2 str1 ofs1 rest1 rest2 =
  match rope2 with
    | Leaf(str2, _) ->
        cmp_loop str1 ofs1 str2 0 rest1 rest2
    | Node(_, _, rope2_l, _, rope2_r) ->
        cmp_search2 rope2_l str1 ofs1 rest1 (rope2_r :: rest2)

let rec cmp_init rope1 rope2 rest1 =
  match rope1 with
    | Leaf(str1, _) ->
        cmp_search2 rope2 str1 0 rest1 []
    | Node(_, _, rope1_l, _, rope1_r) ->
        cmp_init rope1_l rope2 (rope1_r :: rest1)

let compare r1 r2 = cmp_init r1 r2 []

let equal r1 r2 = length r1 = length r2 && compare r1 r2 = 0


(* +-----------------------------------------------------------------+
   | Zippers                                                         |
   +-----------------------------------------------------------------+ *)

module Zip = struct
  type rope_zipper = {
    str : Zed_string.t;
    (* The string of the current leaf. *)
    ofs : int;
    (* The offset of the current leaf in the whole rope. *)
    leaf : t;
    (* The current leaf. *)
    rest_b : t list;
    rest_f : t list;
  }

  type t = {
    idx : int;
    (* The index in byte of the zipper in the current leaf. *)
    pos : int;
    (* The index in character of the zipper in the current leaf. *)
    zip : rope_zipper;
  }

  let rec make_rec ofs rope pos rest_b rest_f =
    match rope with
    | Leaf(str, _) ->
      { idx= Zed_string.move str 0 pos;
        pos = pos;
        zip = { str; ofs = ofs - pos; leaf = rope; rest_b; rest_f } }
    | Node(_, _, r1, _, r2) ->
      let len1 = length r1 in
      if pos < len1 then
        make_rec ofs r1 pos rest_b (r2 :: rest_f)
      else
        make_rec ofs r2 (pos - len1) (r1 :: rest_b) rest_f

  let make_f rope pos =
    if pos < 0 || pos > length rope then raise Out_of_bounds;
    make_rec pos rope pos [] []

  let make_b rope pos =
    let len = length rope in
    if pos < 0 || pos > len then raise Out_of_bounds;
    let pos = len - pos in
    make_rec pos rope pos [] []

  let offset zip =
    zip.zip.ofs + zip.pos

  let rec next_leaf ofs rope rest_b rest_f =
    match rope with
    | Leaf(str, _) ->
      let chr, idx= Zed_string.extract_next str 0 in
      (chr,
       { idx;
         pos = 1;
         zip = { str; ofs; leaf = rope; rest_b; rest_f } })
    | Node(_, _, r1, _, r2) ->
      next_leaf ofs r1 rest_b (r2 :: rest_f)

  let next zip =
    if zip.idx = Zed_string.bytes zip.zip.str then
      match zip.zip.rest_f with
      | [] ->
        raise Out_of_bounds
      | rope :: rest ->
        next_leaf (zip.zip.ofs + length zip.zip.leaf) rope (zip.zip.leaf :: zip.zip.rest_b) rest
    else
      let chr, idx= Zed_string.extract_next zip.zip.str zip.idx in
      (chr, { zip with idx; pos = zip.pos + 1 })

  let rec prev_leaf ofs rope rest_b rest_f =
    match rope with
    | Leaf(str, (len,_size)) ->
      let chr, idx=
        Zed_string.extract_prev str (Zed_string.bytes str)
      in
      (chr,
       { idx;
         pos = len - 1;
         zip = { str; ofs = ofs - len; leaf = rope; rest_b; rest_f } })
    | Node(_, _, r1, _, r2) ->
      prev_leaf ofs r2 (r1 :: rest_b) rest_f

  let prev zip =
    if zip.pos = 0 then
      match zip.zip.rest_b with
      | [] ->
        raise Out_of_bounds
      | rope :: rest ->
        prev_leaf zip.zip.ofs rope rest (zip.zip.leaf :: zip.zip.rest_f)
    else
      let chr, idx= Zed_string.extract_prev zip.zip.str zip.idx in
      (chr, { zip with idx; pos = zip.pos - 1 })

  let rec move_f n ofs rope rest_b rest_f =
    match rope with
    | Leaf(str, (len,_size)) ->
      if n <= len then
        { idx= Zed_string.move str 0 n;
          pos = n;
          zip = { str; ofs; leaf = rope; rest_b; rest_f } }
      else begin
        match rest_f with
        | [] ->
          raise Out_of_bounds
        | rope' :: rest_f ->
          move_f (n - len) (ofs + len) rope' (rope :: rest_b) rest_f
      end
    | Node(_, _, r1, _, r2) ->
      move_f n ofs r1 rest_b (r2 :: rest_f)

  let rec move_b n ofs rope rest_b rest_f =
    match rope with
    | Leaf(str, (len,_size)) ->
      if n <= len then
        { idx= Zed_string.move str (Zed_string.bytes str) (-n);
          pos = len - n;
          zip = { str; ofs; leaf = rope; rest_b; rest_f } }
      else begin
        match rest_b with
        | [] ->
          raise Out_of_bounds
        | rope' :: rest_b ->
          move_b (n - len) (ofs - len) rope' rest_b (rope :: rest_f)
      end
    | Node(_, _, r1, _, r2) ->
      move_b n ofs r2 (r1 :: rest_b) rest_f

  let move n zip =
    if n > 0 then
      let len = length zip.zip.leaf in
      if zip.pos + n <= len then
        { zip with
          idx= Zed_string.move zip.zip.str zip.idx n;
          pos = zip.pos + n }
      else
        match zip.zip.rest_f with
        | [] ->
          raise Out_of_bounds
        | rope :: rest_f ->
          move_f
            (n - (len - zip.pos))
            (zip.zip.ofs + len)
            rope
            (zip.zip.leaf :: zip.zip.rest_b)
            rest_f
    else
    if zip.pos + n >= 0 then
      { zip with
        idx= Zed_string.move zip.zip.str zip.idx n;
        pos = zip.pos + n }
    else
      match zip.zip.rest_b with
      | [] ->
        raise Out_of_bounds
      | rope :: rest_b ->
        move_b
          (n - zip.pos)
          zip.zip.ofs
          rope
          rest_b
          (zip.zip.leaf :: zip.zip.rest_f)

  let at_bos zip= zip.zip.rest_b = [] && zip.idx = 0
  let at_eos zip= zip.zip.rest_f = [] && zip.idx = Zed_string.bytes zip.zip.str

  let rec sub_rec acc ropes len =
    match ropes with
    | [] ->
      if len > 0 then
        raise Out_of_bounds
      else
        acc
    | rope :: rest ->
      let len' = length rope in
      if len <= len' then
        append acc (sub rope 0 len)
      else
        sub_rec (append acc rope) rest (len - len')

  let sub zip len =
    if len < 0 then
      raise Out_of_bounds
    else
      let len' = length zip.zip.leaf - zip.pos in
      if len <= len' then
        let str= Zed_string.sub ~pos:zip.pos ~len zip.zip.str in
        let size= Zed_string.size str in
        Leaf(str, (len,size))
      else
        let str= Zed_string.sub ~pos:zip.pos ~len:(Zed_string.length zip.zip.str - zip.pos) zip.zip.str in
        let size= Zed_string.size str in
        sub_rec (Leaf(str, (len',size))) zip.zip.rest_f (len - len')

  let slice zip1 zip2 =
    let ofs1 = offset zip1 and ofs2 = offset zip2 in
    if ofs1 <= ofs2 then
      sub zip1 (ofs2 - ofs1)
    else
      sub zip2 (ofs1 - ofs2)

  let rec find_f f zip =
    if at_eos zip then
      zip
    else
      let ch, zip' = next zip in
      if f ch then
        zip
      else
        find_f f zip'

  let rec find_b f zip =
    if at_bos zip then
      zip
    else
      let ch, zip' = prev zip in
      if f ch then
        zip
      else
        find_b f zip'
end

module Zip_raw = struct
  type rope_zipper = {
    str : Zed_string.t;
    (* The string of the current leaf. *)
    ofs : int;
    (* The offset of the current leaf in the whole rope. *)
    leaf : t;
    (* The current leaf. *)
    rest_b : t list;
    rest_f : t list;
  }

  type t = {
    idx : int;
    (* The index in byte of the zipper in the current leaf. *)
    pos : int;
    (* The index in character of the zipper in the current leaf. *)
    zip : rope_zipper;
  }

  let rec make_f_rec ofs rope pos rest_b rest_f =
    match rope with
    | Leaf(str, _) ->
      { idx= Zed_string.move_raw str 0 pos;
        pos = pos;
        zip = { str; ofs = ofs - pos; leaf = rope; rest_b; rest_f } }
    | Node(_, _, r1, _, r2) ->
      let size1= size r1 in
      if pos < size1 then
        make_f_rec ofs r1 pos rest_b (r2 :: rest_f)
      else
        make_f_rec ofs r2 (pos - size1) (r1 :: rest_b) rest_f

  let make_f rope pos =
    if pos < 0 || pos > size rope then raise Out_of_bounds;
    make_f_rec pos rope pos [] []

  let rec make_b_rec ofs rope pos rest_b rest_f =
    match rope with
      | Leaf(str, (len,_)) ->
          { idx= Zed_string.move_raw str (Zed_string.bytes str) (- (len - pos));
            pos = pos;
            zip = { str; ofs = ofs - pos; leaf = rope; rest_b; rest_f } }
      | Node(_, _, r1, _, r2) ->
          let len1 = length r1 in
          if pos < len1 then
            make_b_rec ofs r1 pos rest_b (r2 :: rest_f)
          else
            make_b_rec ofs r2 (pos - len1) (r1 :: rest_b) rest_f

  let make_b rope pos =
    let size = size rope in
    if pos < 0 || pos > size then raise Out_of_bounds;
    let pos = size - pos in
    make_b_rec pos rope pos [] []

  let offset zip =
    zip.zip.ofs + zip.pos

  let rec next_leaf ofs rope rest_b rest_f =
    match rope with
    | Leaf(str, _) ->
      let chr, idx= Zed_utf8.unsafe_extract_next (Zed_string.to_utf8 str) 0 in
      (chr,
       { idx;
         pos = 1;
         zip = { str; ofs; leaf = rope; rest_b; rest_f } })
    | Node(_, _, r1, _, r2) ->
      next_leaf ofs r1 rest_b (r2 :: rest_f)

  let next zip =
    if zip.pos = Zed_string.size zip.zip.str then
      match zip.zip.rest_f with
      | [] ->
        raise Out_of_bounds
      | rope :: rest ->
        next_leaf (zip.zip.ofs + size zip.zip.leaf) rope (zip.zip.leaf :: zip.zip.rest_b) rest
    else
      let chr, idx= Zed_utf8.unsafe_extract_next (Zed_string.to_utf8 zip.zip.str) zip.idx in
      (chr, { zip with idx; pos = zip.pos + 1 })

  let rec prev_leaf ofs rope rest_b rest_f =
    match rope with
    | Leaf(str, (_len, size)) ->
      let chr, idx =
        let str= Zed_string.to_utf8 str in
        Zed_utf8.unsafe_extract_prev str (String.length str)
      in
      (chr,
       { idx;
         pos = size - 1;
         zip = { str; ofs = ofs - size; leaf = rope; rest_b; rest_f } })
    | Node(_, _, r1, _, r2) ->
      prev_leaf ofs r2 (r1 :: rest_b) rest_f

  let prev zip =
    if zip.pos = 0 then
      match zip.zip.rest_b with
      | [] ->
        raise Out_of_bounds
      | rope :: rest ->
        prev_leaf zip.zip.ofs rope rest (zip.zip.leaf :: zip.zip.rest_f)
    else
      let chr, idx= Zed_utf8.unsafe_extract_prev (Zed_string.to_utf8 zip.zip.str) zip.idx in
      (chr, { zip with idx; pos = zip.pos - 1 })

  let rec move_f n ofs rope rest_b rest_f =
    match rope with
    | Leaf(str, (_,size)) ->
      if n <= size then
        { idx= Zed_string.move_raw str 0 n;
          pos = n;
          zip = { str; ofs; leaf = rope; rest_b; rest_f } }
      else begin
        match rest_f with
        | [] ->
          raise Out_of_bounds
        | rope' :: rest_f ->
          move_f (n - size) (ofs + size) rope' (rope :: rest_b) rest_f
      end
    | Node(_, _, r1, _, r2) ->
      move_f n ofs r1 rest_b (r2 :: rest_f)

  let rec move_b n ofs rope rest_b rest_f =
    match rope with
    | Leaf(str, (_,size)) ->
      if n <= size then
        { idx= Zed_string.move_raw str (Zed_string.bytes str) (-n);
          pos = size - n;
          zip = { str; ofs; leaf = rope; rest_b; rest_f } }
      else begin
        match rest_b with
        | [] ->
          raise Out_of_bounds
        | rope' :: rest_b ->
          move_b (n - size) (ofs - size) rope' rest_b (rope :: rest_f)
      end
    | Node(_, _, r1, _, r2) ->
      move_b n ofs r2 (r1 :: rest_b) rest_f

  let move n zip =
    if n > 0 then
      let size = size zip.zip.leaf in
      if zip.pos + n <= size then
        { zip with
          idx= Zed_string.move_raw zip.zip.str zip.idx n;
          pos = zip.pos + n }
      else
        match zip.zip.rest_f with
        | [] ->
          raise Out_of_bounds
        | rope :: rest_f ->
          move_f
            (n - (size - zip.pos))
            (zip.zip.ofs + size)
            rope
            (zip.zip.leaf :: zip.zip.rest_b)
            rest_f
    else
    if zip.pos + n >= 0 then
      { zip with
        idx = Zed_string.move_raw zip.zip.str zip.idx (-n);
        pos = zip.pos + n }
    else
      match zip.zip.rest_b with
      | [] ->
        raise Out_of_bounds
      | rope :: rest_b ->
        move_b
          (n - zip.pos)
          zip.zip.ofs
          rope
          rest_b
          (zip.zip.leaf :: zip.zip.rest_f)

  let at_bos zip= zip.zip.rest_b = [] && zip.idx = 0
  let at_eos zip= zip.zip.rest_f = [] && zip.idx = Zed_string.bytes zip.zip.str

  let rec find_f f zip =
    if at_eos zip then
      zip
    else
      let ch, zip' = next zip in
      if f ch then
        zip
      else
        find_f f zip'

  let rec find_b f zip =
    if at_bos zip then
      zip
    else
      let ch, zip' = prev zip in
      if f ch then
        zip
      else
        find_b f zip'
end

(* +-----------------------------------------------------------------+
   | Buffers                                                         |
   +-----------------------------------------------------------------+ *)

module String_buffer = Buffer

module Buffer = struct
  type t = {
    mutable acc : rope;
    mutable buf : Zed_string.Buf.buf;
    mutable idx : int;
  }

  let create () = {
    acc = empty ();
    buf = Zed_string.Buf.create 1024;
    idx = 0;
  }

  let add buffer x =
    if buffer.idx = max_leaf_size then begin
      let str= Zed_string.Buf.contents buffer.buf in
      let size= Zed_string.size str in
      buffer.acc <- append buffer.acc (Leaf(str, (max_leaf_size,size)));
      Zed_string.Buf.reset buffer.buf;
      Zed_string.Buf.add_zChar buffer.buf x;
      buffer.idx <- Zed_string.Buf.length buffer.buf
    end else begin
      Zed_string.Buf.add_zChar buffer.buf x;
      buffer.idx <- Zed_string.Buf.length buffer.buf
    end

  let add_uChar buffer x =
    if buffer.idx = max_leaf_size then begin
      let str= Zed_string.Buf.contents buffer.buf in
      let size= Zed_string.size str in
      buffer.acc <- append buffer.acc (Leaf(str, (max_leaf_size,size)));
      Zed_string.Buf.reset buffer.buf;
      Zed_string.Buf.add_uChar buffer.buf x;
      buffer.idx <- Zed_string.Buf.length buffer.buf
    end else begin
      Zed_string.Buf.add_uChar buffer.buf x;
      buffer.idx <- Zed_string.Buf.length buffer.buf
    end

  let add_rope buf rope= iter (add buf) rope
  let add_string buf str= Zed_string.iter (add buf) str

  let contents buffer =
    if buffer.idx = 0 then
      buffer.acc
    else
      let str= Zed_string.Buf.contents buffer.buf in
      let size= Zed_string.size str in
      append
        buffer.acc
        (Leaf (str, (buffer.idx, size)))

  let reset buffer =
    Zed_string.Buf.reset buffer.buf;
    buffer.acc <- empty ();
    buffer.idx <- 0
end

(* +-----------------------------------------------------------------+
   | Init                                                            |
   +-----------------------------------------------------------------+ *)

let init n f =
  let buf = Buffer.create () in
  for i = 0 to n - 1 do
    Buffer.add buf (f i)
  done;
  Buffer.contents buf

let init_from_uChars len f=
  match len with
  | 0-> empty ()
  | len when len > 0 ->
    let rec create n=
      if n > 0 then
        f (len - n) :: create (n-1)
      else []
    in
    let uChars= create len in
    let zChars, _= Zed_char.zChars_of_uChars uChars in
    let buf = Buffer.create () in
    List.iter (Buffer.add buf) zChars;
    Buffer.contents buf
  | _-> raise (Invalid_argument "Zed_rope.init_from_uChars")

let of_string s=
  let buf= Buffer.create () in
  Buffer.add_string buf s;
  Buffer.contents buf

let rec to_string t=
  match t with
  | Leaf (s,_)-> s
  | Node (_,_,l,_,r)-> Zed_string.append (to_string l) (to_string r)

let case_map f ?locale:_ t =
  let buf = Buffer.create () in
  let rec loop zip =
    match Zip_raw.next zip with
    | exception Out_of_bounds ->
        Buffer.contents buf
    | u, zip ->
        begin match f u with
        | `Self -> Buffer.add_uChar buf u
        | `Uchars us -> List.iter (Buffer.add_uChar buf) us
        end;
	loop zip
  in
  loop (Zip_raw.make_f t 0)

let lowercase ?locale t =
  case_map Uucp.Case.Map.to_lower ?locale t

let uppercase ?locale t =
  case_map Uucp.Case.Map.to_upper ?locale t<|MERGE_RESOLUTION|>--- conflicted
+++ resolved
@@ -338,17 +338,6 @@
     else
       let sub= Leaf (Zed_string.implode [Zed_char.unsafe_of_uChar ch], (1, 1)) in
       insert rope pos sub
-<<<<<<< HEAD
-=======
-    else
-      match Uucp.Break.tty_width_hint ch with
-      | 0-> let pos= if pos > 0 then pos - 1 else pos in
-        let glyph= get rope pos in
-        let glyph= Zed_char.append glyph ch in
-        replace rope pos 1 (Leaf (Zed_string.implode [glyph], (1, 1)))
-      | _-> let sub= (Leaf (Zed_string.implode [Zed_char.unsafe_of_uChar ch], (1, 1))) in
-        insert rope pos sub
->>>>>>> d77c238a
 
 let lchop = function
   | Leaf(_, (0,_)) -> empty ()
